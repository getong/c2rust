use std::cmp;
use std::iter;
use std::mem;
use std::usize;

use log::Level;

use rustc::hir::def_id::DefId;
use rustc_index::vec::IndexVec;

use super::constraint::ConstraintSet;
use super::context::{Ctxt, Instantiation, VariantSumm};
use super::{ConcretePerm, Perm, Var};

pub struct InstCtxt<'lty, 'tcx> {
    cx: &'lty Ctxt<'lty, 'tcx>,

    insts: &'lty [Instantiation],
    cset: ConstraintSet<'lty>,

    /// Selected mono idx for each instantiation.
    inst_sel: Vec<Option<usize>>,

    /// Assignment to inst vars for the current mono.
    inst_assign: IndexVec<Var, Option<ConcretePerm>>,
}

impl<'lty, 'tcx> InstCtxt<'lty, 'tcx> {
    pub fn new(
        cx: &'lty Ctxt<'lty, 'tcx>,
        func_did: DefId,
        mono_idx: usize,
    ) -> InstCtxt<'lty, 'tcx> {
        let variant = cx.get_mono_variant_summ(func_did, mono_idx);
        let mono = cx.get_mono_summ(func_did, mono_idx);
        let cset = build_inst_cset(cx, variant, &mono.assign);

        InstCtxt {
            cx,
            insts: &variant.insts,
            cset,
            inst_sel: Vec::new(),
            inst_assign: IndexVec::new(),
        }
    }

    pub fn solve_instantiations(&mut self) -> Vec<usize> {
        self.inst_sel = iter::repeat(None)
            .take(self.insts.len())
            .collect::<Vec<_>>();

        let mut num_inst_vars = 0;
        for inst in self.insts {
            let callee_summ = self.cx.get_func_summ(inst.callee);
            num_inst_vars = cmp::max(
                num_inst_vars,
                inst.first_inst_var + callee_summ.num_sig_vars,
            );
        }
        self.inst_assign = IndexVec::from_elem_n(None, num_inst_vars as usize);

        let ok = self.do_solve(0);
        if !ok {
            warn!("found no solution for call to {:?}", self.insts);
            return vec![];
        }

        let inst_sel = mem::replace(&mut self.inst_sel, Vec::new());
        inst_sel.into_iter().map(|i| i.unwrap()).collect::<Vec<_>>()
    }

    /// Simple brute-force search of all combinations of instantiations.  Surprisingly, this works
    /// pretty well, even on pathological cases like `json_tokener_parse_ex` (with its 452 calls).
    fn do_solve(&mut self, inst_idx: usize) -> bool {
        if inst_idx >= self.inst_sel.len() {
            return true;
        }

        // The search is biased toward higher-numbered monomorphizations.  Currently higher indexes
        // correspond to lower output permissions.
        for mono_idx in (0..self.num_mono_sigs(inst_idx)).rev() {
            if self.check_mono_compat(inst_idx, mono_idx) {
                self.select(inst_idx, mono_idx);
                if self.do_solve(inst_idx + 1) {
                    return true;
                }
            }
        }

        self.deselect(inst_idx);
        false
    }

    fn num_mono_sigs(&self, inst_idx: usize) -> usize {
        let inst = &self.insts[inst_idx];
        self.cx.get_func_summ(inst.callee).num_monos
    }

    fn check_mono_compat(&self, inst_idx: usize, mono_idx: usize) -> bool {
        let inst = &self.insts[inst_idx];
        let callee = inst.callee;
        let mono_assign = &self.cx.get_mono_summ(callee, mono_idx).assign;
        let callee_summ = self.cx.get_func_summ(callee);
        let first_var = Var(inst.first_inst_var);
        let last_var = Var(inst.first_inst_var + callee_summ.num_sig_vars);

        self.cset.check_partial_assignment(|p| {
            let v = match p {
                Perm::InstVar(v) => v,
                _ => return None,
            };

            if first_var <= v && v < last_var {
                let sig_var = Var(v.0 - first_var.0);
                Some(mono_assign[sig_var])
            } else {
                self.inst_assign[v]
            }
        })
    }

    fn select(&mut self, inst_idx: usize, mono_idx: usize) {
        self.inst_sel[inst_idx] = Some(mono_idx);

        let inst = &self.insts[inst_idx];
        let callee = inst.callee;
        let mono_assign = &self.cx.get_mono_summ(callee, mono_idx).assign;
        let callee_summ = self.cx.get_func_summ(callee);
        for i in 0..callee_summ.num_sig_vars {
            let src = Var(i);
            let dest = Var(inst.first_inst_var + i);
            self.inst_assign[dest] = Some(mono_assign[src]);
        }
    }

    fn deselect(&mut self, inst_idx: usize) {
        self.inst_sel[inst_idx] = None;

        let inst = &self.insts[inst_idx];
        let callee = inst.callee;
        let callee_summ = self.cx.get_func_summ(callee);
        for i in 0..callee_summ.num_sig_vars {
            let dest = Var(inst.first_inst_var + i);
            self.inst_assign[dest] = None;
        }
    }
}

pub fn find_instantiations(cx: &mut Ctxt) {
    let ids = cx.mono_ids().collect::<Vec<_>>();

    for &(func_did, mono_idx) in &ids {
        let inst_sel = {
            let mut icx = InstCtxt::new(cx, func_did, mono_idx);
            icx.solve_instantiations()
        };
        cx.mono_summ(func_did, mono_idx).2.callee_mono_idxs = inst_sel;
    }
}

pub fn build_inst_cset<'lty, 'tcx>(
    cx: &'lty Ctxt<'lty, 'tcx>,
    variant: &VariantSumm<'lty>,
    assign: &IndexVec<Var, ConcretePerm>,
) -> ConstraintSet<'lty> {
    let mut cset = variant.inst_cset.clone_substituted(cx.arena, |p| match p {
        Perm::SigVar(v) => Perm::Concrete(assign[v]),
        Perm::StaticVar(v) => Perm::Concrete(cx.static_assign[v]),
        _ => p,
    });

    for inst in &variant.insts {
        // Import the callee's `sig_cset`.
        let callee_func = cx.get_func_summ(inst.callee);
        cset.import_substituted(&callee_func.sig_cset, cx.arena, |p| match p {
            Perm::SigVar(v) => Perm::InstVar(Var(v.0 + inst.first_inst_var)),
            p => p,
        });
    }

    cset.retain_perms(cx.arena, |p| match p {
        Perm::StaticVar(_) => false,
        _ => true,
    });

    cset.simplify(cx.arena);

<<<<<<< HEAD
    /*
    debug!("  inst constraints:");
    for &(a, b) in cset.iter() {
        debug!("    {:?} <= {:?}", a, b);
=======
    debug!("  inst constraints:");
    if log_enabled!(Level::Debug) {
        for &(a, b) in cset.iter() {
            debug!("    {:?} <= {:?}", a, b);
        }
>>>>>>> 81fbeec5
    }

    cset
}<|MERGE_RESOLUTION|>--- conflicted
+++ resolved
@@ -185,18 +185,11 @@
 
     cset.simplify(cx.arena);
 
-<<<<<<< HEAD
-    /*
-    debug!("  inst constraints:");
-    for &(a, b) in cset.iter() {
-        debug!("    {:?} <= {:?}", a, b);
-=======
     debug!("  inst constraints:");
     if log_enabled!(Level::Debug) {
         for &(a, b) in cset.iter() {
             debug!("    {:?} <= {:?}", a, b);
         }
->>>>>>> 81fbeec5
     }
 
     cset
