use anyhow::Context;
use c2rust_analysis_rt::metadata::Metadata;
use c2rust_analysis_rt::mir_loc::{self, EventMetadata, Func, MirLoc, MirLocId, TransferKind};
use c2rust_analysis_rt::HOOK_FUNCTIONS;
use indexmap::IndexSet;
use log::debug;
use rustc_index::vec::Idx;
use rustc_middle::mir::visit::{MutatingUseContext, PlaceContext, Visitor};
use rustc_middle::mir::{
    BasicBlock, BasicBlockData, Body, BorrowKind, HasLocalDecls, Local, LocalDecl, Location,
    Operand, Place, PlaceElem, Rvalue, SourceInfo, Terminator, TerminatorKind, START_BLOCK,
};
use rustc_middle::ty::{self, TyCtxt, TyS};
use rustc_span::def_id::{DefId, DefPathHash};
use rustc_span::DUMMY_SP;
use std::collections::HashMap;
use std::fs::File;
use std::path::Path;
use std::sync::Mutex;

use crate::arg::{ArgKind, InstrumentationArg};
use crate::hooks::Hooks;
use crate::mir_utils::{has_outer_deref, remove_outer_deref, strip_all_deref};
use crate::point::cast_ptr_to_usize;
use crate::point::InstrumentationAdder;
use crate::point::InstrumentationApplier;
use crate::util::Convert;

#[derive(Default)]
pub struct Instrumenter {
    mir_locs: Mutex<IndexSet<MirLoc>>,
    functions: Mutex<HashMap<mir_loc::DefPathHash, String>>,
}

impl Instrumenter {
    /// Create a new instrumentation object.
    ///
    /// A single [`Instrumenter`] instance should be shared across the
    /// entire crate being instrumented, as the indexed source locations are
    /// shared and should be global.
    ///
    /// TODO(kkysen) can be made `const` when `Mutex::new` is `const` in rust 1.63
    pub fn new() -> Self {
        Self::default()
    }

    pub fn add_fn(&self, did: DefId, tcx: TyCtxt) {
        self.functions.lock().unwrap().insert(
            tcx.def_path_hash(did).convert(),
            tcx.item_name(did).to_string(),
        );
    }

    /// Instrument memory operations in-place in the function `body`.
    pub fn instrument_fn<'tcx>(&self, tcx: TyCtxt<'tcx>, body: &mut Body<'tcx>, body_did: DefId) {
        let function_name = tcx.item_name(body_did);
        debug!("Instrumenting function {}", function_name);

        self.add_fn(body_did, tcx);
        debug!("Body before instrumentation: {:#?}", body);
        instrument_body(self, tcx, body, body_did);
        debug!("Body after instrumentation: {:#?}", body);
    }

    /// Finish instrumentation and write out metadata to `metadata_file_path`.
    pub fn finalize(&self, metadata_file_path: &Path) -> anyhow::Result<()> {
        let mut locs = self.mir_locs.lock().unwrap();
        let mut functions = self.functions.lock().unwrap();
        let locs = locs.drain(..).collect::<Vec<_>>();
        let functions = functions.drain().collect::<HashMap<_, _>>();
        let metadata_file =
            File::create(metadata_file_path).context("Could not open metadata file")?;
        let metadata = Metadata { locs, functions };
        bincode::serialize_into(metadata_file, &metadata)
            .context("Location serialization failed")?;
        Ok(())
    }

    /// Get the unique index corresponding to a particular MIR location.
    ///
    /// Returned indices will not be sorted in any particular order, but are
    /// unique and constant across the entire lifetime of this instrumentation
    /// instance.
    pub fn get_mir_loc_idx(
        &self,
        body_def: DefPathHash,
        location: Location,
        metadata: EventMetadata,
    ) -> MirLocId {
        let body_def = body_def.convert();
        let fn_name = self
            .functions
            .lock()
            .unwrap()
            .get(&body_def)
            .unwrap()
            .clone();
        let mir_loc = MirLoc {
            func: Func {
                def_path_hash: body_def,
                name: fn_name,
            },
            basic_block_idx: location.block.index(),
            statement_idx: location.statement_index,
            metadata,
        };
        let (idx, _) = self.mir_locs.lock().unwrap().insert_full(mir_loc);
        idx.try_into().unwrap()
    }
}

fn is_shared_or_unsafe_ptr(ty: &TyS) -> bool {
    ty.is_unsafe_ptr() || (ty.is_region_ptr() && !ty.is_mutable_ptr())
}

fn is_region_or_unsafe_ptr(ty: &TyS) -> bool {
    ty.is_unsafe_ptr() || ty.is_region_ptr()
}

impl<'tcx> Visitor<'tcx> for InstrumentationAdder<'_, 'tcx> {
    fn visit_place(&mut self, place: &Place<'tcx>, context: PlaceContext, location: Location) {
        self.super_place(place, context, location);

        let field_fn = self.hooks().find("ptr_field");

        let base_ty = self.local_decls()[place.local].ty;

        // Instrument field projections on raw-ptr places
        if is_region_or_unsafe_ptr(base_ty) && context.is_use() {
            for (base, elem) in place.iter_projections() {
                if let PlaceElem::Field(field, _) = elem {
                    let proj_dest = || {
                        // Only the last field projection gets a destination
                        self.assignment()
                            .as_ref()
                            .map(|(dest, _)| dest)
                            .copied()
                            .filter(|_| base.projection.len() == place.projection.len() - 1)
                    };
                    self.loc(location, field_fn)
                        .arg_var(place.local)
                        .arg_index_of(field)
                        .source(place)
                        .dest_from(proj_dest)
                        .debug_mir(location)
                        .add_to(self);
                }
            }
        }
    }

    fn visit_assign(&mut self, dest: &Place<'tcx>, value: &Rvalue<'tcx>, location: Location) {
        let copy_fn = self.hooks().find("ptr_copy");
        let addr_local_fn = self.hooks().find("addr_of_local");
        let ptr_contrive_fn = self.hooks().find("ptr_contrive");
        let ptr_to_int_fn = self.hooks().find("ptr_to_int");
        let load_value_fn = self.hooks().find("load_value");
        let store_value_fn = self.hooks().find("store_value");
        let store_fn = self.hooks().find("ptr_store");
        let load_fn = self.hooks().find("ptr_load");

        let dest = *dest;
        self.with_assignment((dest, value.clone()), |this| {
            this.visit_rvalue(value, location)
        });

        let locals = self.local_decls().clone();
        let ctx = self.tcx();

        let op_ty = |op: &Operand<'tcx>| op.ty(&locals, ctx);
        let place_ty = |p: &Place<'tcx>| p.ty(&locals, ctx).ty;
        let value_ty = value.ty(self, self.tcx());

        self.visit_place(
            &dest,
            PlaceContext::MutatingUse(MutatingUseContext::Store),
            location,
        );

        let mut add_load_instr = |p: &Place<'tcx>| {
            self.loc(location, load_fn)
                .arg_var(p.local)
                .source(&remove_outer_deref(*p, ctx))
                .debug_mir(location)
                .add_to(self);
        };

        // add instrumentation for load-from-address operations
        match value {
            Rvalue::Use(Operand::Copy(p) | Operand::Move(p)) if p.is_indirect() => {
                add_load_instr(p)
            }
            _ => (),
        }

        match value {
            _ if dest.is_indirect() => {
                // Strip all derefs to set base_dest to the pointer that is deref'd
                let base_dest = strip_all_deref(&dest, self.tcx());

                self.loc(location, store_fn)
                    .arg_var(base_dest)
                    .source(&remove_outer_deref(dest, self.tcx()))
                    .debug_mir(location)
                    .add_to(self);

                if is_region_or_unsafe_ptr(value_ty) {
                    self.loc(location.successor_within_block(), store_value_fn)
                        .arg_var(dest)
                        .source(value)
                        .dest(&dest)
                        .debug_mir(location)
                        .add_to(self);
                }
            }
            Rvalue::Cast(_, Operand::Copy(p) | Operand::Move(p), _)
                if value_ty.is_integral() && !p.is_indirect() =>
            {
                if is_region_or_unsafe_ptr(place_ty(p)) {
                    self.loc(location, ptr_to_int_fn)
                        .arg_var(p.local)
                        .source(p)
                        .debug_mir(location)
                        .add_to(self);
                }
            }
            _ if !is_region_or_unsafe_ptr(value_ty) => {}
            Rvalue::AddressOf(_, p)
                if has_outer_deref(p)
<<<<<<< HEAD
                    && is_region_or_unsafe_ptr(place_ty(&remove_outer_deref(*p, self.tcx()))) => 
            {
=======
                    && place_ty(&remove_outer_deref(*p, self.tcx())).is_region_ptr() =>
            { 
>>>>>>> d03d1c70
                let source = remove_outer_deref(*p, self.tcx());
                // Instrument which local's address is taken
                self.loc(location.successor_within_block(), copy_fn)
                    .arg_var(dest)
                    .source(&source)
                    .dest(&dest)
                    .debug_mir(location)
                    .add_to(self);
            }
            Rvalue::AddressOf(_, p) => {
                // Instrument which local's address is taken
                self.loc(location.successor_within_block(), addr_local_fn)
                    .arg_var(dest)
                    .arg_index_of(p.local)
                    .source(p)
                    .dest(&dest)
                    .debug_mir(location)
                    .add_to(self);
            }
            Rvalue::Use(Operand::Copy(p) | Operand::Move(p)) if p.is_indirect() => {
                // We're dereferencing something, the result of which is a reference or pointer
                self.loc(location.successor_within_block(), load_value_fn)
                    .arg_var(dest)
                    .dest(&dest)
                    .debug_mir(location)
                    .add_to(self);
            }
            Rvalue::Use(Operand::Copy(p) | Operand::Move(p)) => {
                self.loc(location.successor_within_block(), copy_fn)
                    .arg_var(dest)
                    .source(p)
                    .dest(&dest)
                    .debug_mir(location)
                    .add_to(self);
            }
            Rvalue::Cast(_, op, _) => {
                let func = if op_ty(op).is_integral() {
                    ptr_contrive_fn
                } else {
                    copy_fn
                };
                self.loc(location.successor_within_block(), func)
                    .arg_var(dest)
                    .source(op)
                    .dest(&dest)
                    .debug_mir(location)
                    .add_to(self);
            }
            Rvalue::Ref(_, bkind, p) if has_outer_deref(p) => {
                // this is a reborrow or field reference, i.e. _2 = &(*_1)
                let source = remove_outer_deref(*p, self.tcx());
                if let BorrowKind::Mut { .. } = bkind {
                    // Instrument which local's address is taken
                    self.loc(location, copy_fn)
                        .arg_addr_of(*p)
                        .source(&source)
                        .dest(&dest)
                        .debug_mir(location)
                        .add_to(self);
                } else {
                    // Instrument immutable borrows by tracing the reference itself
                    self.loc(location.successor_within_block(), copy_fn)
                        .arg_var(dest)
                        .source(&source)
                        .dest(&dest)
                        .debug_mir(location)
                        .add_to(self);
                };
            }
            Rvalue::Ref(_, bkind, p) if !p.is_indirect() => {
                // this is a reborrow or field reference, i.e. _2 = &(*_1)
                let source = remove_outer_deref(*p, self.tcx());
                if let BorrowKind::Mut { .. } = bkind {
                    // Instrument which local's address is taken
                    self.loc(location, addr_local_fn)
                        .arg_addr_of(*p)
                        .arg_index_of(p.local)
                        .source(&source)
                        .dest(&dest)
                        .debug_mir(location)
                        .add_to(self);
                } else {
                    // Instrument immutable borrows by tracing the reference itself
                    self.loc(location.successor_within_block(), addr_local_fn)
                        .arg_var(dest)
                        .arg_index_of(p.local)
                        .source(&source)
                        .dest(&dest)
                        .debug_mir(location)
                        .add_to(self);
                };
            }
            _ => (),
        }
    }

    fn visit_terminator(&mut self, terminator: &Terminator<'tcx>, location: Location) {
        self.super_terminator(terminator, location);

        let arg_fn = self.hooks().find("ptr_copy");
        let ret_fn = self.hooks().find("ptr_ret");

        match &terminator.kind {
            TerminatorKind::Call {
                func,
                args,
                destination,
                ..
            } => {
                let mut callee_arg: Place = Local::new(1).into();
                let is_hook = {
                    if let ty::FnDef(def_id, _) = func.ty(self, self.tcx()).kind() {
                        let fn_name = self.tcx().item_name(*def_id);
                        HOOK_FUNCTIONS.contains(&fn_name.as_str())
                    } else {
                        false
                    }
                };
                let func_kind = func.ty(self, self.tcx()).kind();
                let transfer_kind = if let &ty::FnDef(def_id, _) = func_kind {
                    TransferKind::Arg(self.tcx().def_path_hash(def_id).convert())
                } else {
                    TransferKind::None
                };
                if !is_hook {
                    for arg in args {
                        if let Some(place) = arg.place() {
                            let place_ty = place.ty(self, self.tcx()).ty;
                            if is_shared_or_unsafe_ptr(place_ty) {
                                self.loc(location, arg_fn)
                                    .arg_var(place)
                                    .source(&place)
                                    .dest(&callee_arg)
                                    .transfer(transfer_kind)
                                    .debug_mir(location)
                                    .add_to(self);
                            }
                        }
                        callee_arg.local.increment_by(1);
                    }
                }
                if let (&ty::FnDef(def_id, _), &Some(destination)) = (func_kind, destination) {
                    let (dest_place, dest_block) = destination;
                    println!("term: {:?}", terminator.kind);
                    let fn_name = self.tcx().item_name(def_id);
                    if HOOK_FUNCTIONS.contains(&fn_name.as_str()) {
                        let func_def_id = self.hooks().find_from_symbol(fn_name);

                        // Hooked function called; trace args
                        self.loc(location, func_def_id)
                            .source(args)
                            .dest(&dest_place)
                            .after_call()
                            .transfer(TransferKind::Ret(self.func_hash()))
                            .arg_vars(args.iter().cloned())
                            .debug_mir(location)
                            .add_to(self);
                    } else if is_region_or_unsafe_ptr(dest_place.ty(self, self.tcx()).ty) {
                        let instrumentation_location = Location {
                            statement_index: 0,
                            block: dest_block,
                        };

                        self.loc(instrumentation_location, arg_fn)
                            .source(&0)
                            .dest(&dest_place)
                            .transfer(TransferKind::Ret(
                                self.tcx().def_path_hash(def_id).convert(),
                            ))
                            .arg_var(dest_place)
                            .debug_mir(location)
                            .add_to(self);
                    }
                }
            }
            TerminatorKind::Return => {
                let place = Place::return_place();
                if is_region_or_unsafe_ptr(self.local_decls()[place.local].ty) {
                    self.loc(location, ret_fn).arg_var(place).add_to(self);
                }
            }
            _ => (),
        }
    }
}

fn instrument_body<'a, 'tcx>(
    state: &Instrumenter,
    tcx: TyCtxt<'tcx>,
    body: &'a mut Body<'tcx>,
    body_did: DefId,
) {
    let hooks = Hooks::new(tcx);
    let mut adder = InstrumentationAdder::new(tcx, hooks, body);
    adder.visit_body(body);
    let points = adder.into_instrumentation_points();
    let mut applier = InstrumentationApplier::new(state, tcx, body, body_did);
    applier.apply_points(&points);

    // Apply `main`-specific instrumentation if this fn is main
    let main_did = tcx.entry_fn(()).map(|(def_id, _)| def_id);
    if Some(body_did) == main_did {
        instrument_entry_fn(tcx, hooks, body);
    }
}

/// Add initialization code to the body of a function known to be the binary entrypoint
fn instrument_entry_fn<'tcx>(tcx: TyCtxt<'tcx>, hooks: Hooks, body: &mut Body<'tcx>) {
    let init_fn = hooks.find("initialize");
    let fini_fn = hooks.find("finalize");

    let _ = insert_call(tcx, body, START_BLOCK, 0, init_fn, vec![]);

    let mut return_blocks = vec![];
    let mut resume_blocks = vec![];
    for (block, block_data) in body.basic_blocks().iter_enumerated() {
        match &block_data.terminator().kind {
            TerminatorKind::Return => {
                return_blocks.push(block);
            }
            TerminatorKind::Resume => {
                resume_blocks.push(block);
            }
            _ => {}
        }
    }

    for block in return_blocks {
        let _ = insert_call(tcx, body, block, 0, fini_fn, vec![]);
    }
    for block in resume_blocks {
        let _ = insert_call(tcx, body, block, 0, fini_fn, vec![]);
    }
}

/// Inserts a call to `func`.
///
/// The call will be inserted before the statement at index `statement_index` in `block`.
/// If `statement_index` is the number of statements in the block,
/// the call will be inserted at the end of the block.
///
/// `func` must not unwind, as it will have no cleanup destination.
/// Returns the successor basic block and the local slot for the inserted call's return value.
pub fn insert_call<'tcx>(
    tcx: TyCtxt<'tcx>,
    body: &mut Body<'tcx>,
    block: BasicBlock,
    statement_index: usize,
    func: DefId,
    mut args: Vec<InstrumentationArg<'tcx>>,
) -> (BasicBlock, Local) {
    println!("ST: {:?}", statement_index);
    let (blocks, locals) = body.basic_blocks_and_local_decls_mut();

    let successor_stmts = blocks[block].statements.split_off(statement_index);
    let successor_terminator = blocks[block].terminator.take();
    let successor_block = blocks.push(BasicBlockData {
        statements: successor_stmts,
        terminator: successor_terminator,
        is_cleanup: blocks[block].is_cleanup,
    });

    for arg in &mut args {
        if let Some((cast_stmts, cast_local)) = cast_ptr_to_usize(tcx, locals, arg) {
            *arg = InstrumentationArg::Op(ArgKind::AddressUsize(cast_local));
            blocks[block]
                .statements
                .splice(statement_index..statement_index, cast_stmts);
        }
    }

    let fn_sig = tcx.fn_sig(func);
    let fn_sig = tcx.liberate_late_bound_regions(func, fn_sig);

    let ret_local = locals.push(LocalDecl::new(fn_sig.output(), DUMMY_SP));
    let func = Operand::function_handle(tcx, func, ty::List::empty(), DUMMY_SP);

    let call = Terminator {
        kind: TerminatorKind::Call {
            func,
            args: args.iter().map(|arg| arg.inner().clone()).collect(),
            destination: Some((ret_local.into(), successor_block)),
            cleanup: None,
            from_hir_call: true,
            fn_span: DUMMY_SP,
        },
        source_info: SourceInfo::outermost(DUMMY_SP),
    };
    blocks[block].terminator.replace(call);

    (successor_block, ret_local)
}<|MERGE_RESOLUTION|>--- conflicted
+++ resolved
@@ -227,13 +227,8 @@
             _ if !is_region_or_unsafe_ptr(value_ty) => {}
             Rvalue::AddressOf(_, p)
                 if has_outer_deref(p)
-<<<<<<< HEAD
-                    && is_region_or_unsafe_ptr(place_ty(&remove_outer_deref(*p, self.tcx()))) => 
+                    && is_region_or_unsafe_ptr(place_ty(&remove_outer_deref(*p, self.tcx()))) =>
             {
-=======
-                    && place_ty(&remove_outer_deref(*p, self.tcx())).is_region_ptr() =>
-            { 
->>>>>>> d03d1c70
                 let source = remove_outer_deref(*p, self.tcx());
                 // Instrument which local's address is taken
                 self.loc(location.successor_within_block(), copy_fn)
